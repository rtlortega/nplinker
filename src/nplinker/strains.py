--- conflicted
+++ resolved
@@ -9,26 +9,6 @@
         self.id: str = primary_strain_id
         self.aliases: set[str] = set()
 
-<<<<<<< HEAD
-    def has_alias(self, name: str) -> bool:
-        """Check if alias name exist
-
-        Args:
-            name(str): strain alias name
-
-        Returns:
-            bool: if given name exist return True
-        """
-        return name in self.aliases
-
-    def add_alias(self, name: str) -> None:
-        """Add one alias name to aliases set
-
-        Args:
-            name(str): strain alias name
-        """
-        if len(name) == 0:
-=======
     def has_alias(self, alt_id: str) -> bool:
         """Check if strain has an alias.
 
@@ -47,7 +27,6 @@
             alt_id(str): Alternative id to add to the list of known aliases.
         """
         if len(alt_id) == 0:
->>>>>>> 652d8ac8
             logger.warning(
                 f'Refusing to add zero-length alias to strain {self}')
             return
