import scipy.stats
import multiprocessing, time

import psutil
import numpy as np


def compute_all_scores(spectra_list,gcf_list,strain_list,scoring_function,do_random = True, inv=False):
    m_scores = {}
    if inv:
        best = 1.0
        best_random = 1.0
    else:
        best = 0
        best_random = 0

def compute_all_scores_multi(spectra_list, gcf_list, strain_list, scoring_function, do_random=True, cpus=8):
    # TODO get num CPUs available from psutil
    spectra_part_list = np.array_split(spectra_list, cpus)

    q = multiprocessing.Queue()
    procs = []
    for i in range(cpus):
        if len(spectra_part_list[i]) == 0:
            continue

        p = multiprocessing.Process(target=compute_all_scores, args=(spectra_part_list[i], gcf_list, strain_list, scoring_function, do_random, q, i))
        procs.append(p)

    for p in procs:
        p.start()

    m_scores = {}

    t = time.time()
    num_finished = 0
    while num_finished < len(procs):
        data = q.get()
        m_scores.update(data)
        num_finished += 1

    print(('Total time: {:.1f}, {:.1f}/s'.format(time.time() - t, len(spectra_list) / (time.time() - t))))
    for p in procs:
        p.join()

    return m_scores

def compute_all_scores(spectra_list,gcf_list,strain_list,scoring_function,do_random = True, q=None, cpu_aff=None):
    m_scores = {}
    best = 0
    best_random = 0

    if cpu_aff is not None:
        psutil.Process().cpu_affinity([cpu_aff])

    for i,spectrum in enumerate(spectra_list):
        m_scores[spectrum] = {}
        if i % 100 == 0:
            print(("Done {} of {}".format(i,len(spectra_list))))
        for gcf in gcf_list:
            s,metadata = scoring_function(spectrum,gcf,strain_list)
            if do_random:
                s_random,_ = scoring_function(spectrum.random_spectrum,gcf.random_gcf,strain_list)
            else:
                s_random = None
            m_scores[spectrum][gcf] = (s,s_random,metadata)
<<<<<<< HEAD
=======
            if not inv:
                if s > best:
                    best = s
                    print(("Best: ",best))
                if s_random > best_random:
                    best_random = s_random
                    print(("Best random: ",best_random))
            else:
                if s < best:
                    best = s
                    print(("Best: ",best))
                if s_random < best_random:
                    best_random = s_random
                    print(("Best random: ",best_random))
>>>>>>> 172e2735

    if q is not None:
        q.put(m_scores)

    return m_scores

def metcalf_scoring(spectral_like,gcf_like,strains,both = 10,met_not_gcf = -10,gcf_not_met = 0,neither = 1):
    cum_score = 0
    shared_strains = set()
    for strain in strains:
        in_spec = spectral_like.has_strain(strain)
        in_gcf = gcf_like.has_strain(strain)
        if in_spec and in_gcf:
            cum_score += both
            shared_strains.add(strain)
        if in_spec and not in_gcf:
            cum_score += met_not_gcf
        if in_gcf and not in_spec:
            cum_score += gcf_not_met
        if not in_gcf and not in_spec:
            cum_score += 1
    return cum_score,shared_strains


def hg_scoring(spectral_like, gcf_like, strains):
    spectral_count = 0
    gcf_count = 0
    overlap_count = 0

    for strain in strains:
        if spectral_like.has_strain(strain):
            spectral_count += 1
        if gcf_like.has_strain(strain):
            gcf_count += 1
        if spectral_like.has_strain(strain) and gcf_like.has_strain(strain):
            overlap_count += 1

    pos_in_sample = overlap_count
    N = spectral_count
    n = gcf_count
    M = len(strains)

    r = scipy.stats.hypergeom.sf(pos_in_sample, M, n, N, 1)
    return r, None



def name_scoring(spectral_like,gcf_like,mibig_map):
	score = 0
	metadata = None
	if len(spectral_like.annotations) == 0:
		print("No annotations")
		return None,None
	mibig_bgcs = gcf_like.get_mibig_bgcs()
	if len(mibig_bgcs) == 0:
		print("no mibig")
		return None,None
	for annotation in spectral_like.annotations:
		for mibig in mibig_bgcs:
			short_mibig = mibig.name.split('.')[0]
			if short_mibig in mibig_map:
				m = match(annotation,mibig_map[short_mibig])
				if m:
					metadata = m
					score += 100
	return (score,metadata)

def match(spectral_annotation,mibig_name):
	metadata = None
	name,source = spectral_annotation
	for m_name in mibig_name:
		if name.lower() == m_name.split()[0].lower():
			print(name,m_name)
			metadata = (name,m_name)
			return metadata
	return False

def knownclusterblast_scoring(spectral_like,gcf_like,mibig_map):
    score = 0
    metadata = None
    if len(spectral_like.annotations) == 0:
        print("No annotations")
        return None,None
    kcb = []
    for bgc in gcf_like.bgc_list:
        these = bgc.known_cluster_blast
        # if hasattr(bgc,'metadata'):
        #     these = bgc.metadata.get('knownclusterblast',None)
        if these:
            for mibig,score in these:
                kcb.append((mibig,score))
    if len(kcb) == 0:
        return None,None
    total_score = 0
    for annotation in spectral_like.annotations:
        for mibig,score in kcb:
            short_mibig = mibig.split('_')[0]
            if short_mibig in mibig_map:
                m = match(annotation,mibig_map[short_mibig])
                if m:
                    metadata = m
                    total_score += int(score)
                    print(m)
    return total_score,metadata


def aa_scoring(spectrum, gcf_like):
    """
    Check for the prescence of AA mass shifts in the spectrum
    """
    tol = 0.01
    from metabolomics import read_aa_losses
    aa_loss_file = 'aa_residues.csv'
    aa_losses = read_aa_losses(aa_loss_file)

    p = 1.0
    for aa, aa_prob in gcf_like.aa_predictions:
        if aa_prob < 0.2 or aa_prob > 0.8:
            if aa in aa_losses:
                mass_iso, mass_avg = aa_losses[aa]
                found_losses = spectrum.has_loss(mass_iso, tol)
                if len(found_losses) > 0:
                    p *= aa_prob
                else:
                    p *= (1 - aa_prob)

    return p
<|MERGE_RESOLUTION|>--- conflicted
+++ resolved
@@ -64,23 +64,7 @@
             else:
                 s_random = None
             m_scores[spectrum][gcf] = (s,s_random,metadata)
-<<<<<<< HEAD
-=======
-            if not inv:
-                if s > best:
-                    best = s
-                    print(("Best: ",best))
-                if s_random > best_random:
-                    best_random = s_random
-                    print(("Best random: ",best_random))
-            else:
-                if s < best:
-                    best = s
-                    print(("Best: ",best))
-                if s_random < best_random:
-                    best_random = s_random
-                    print(("Best random: ",best_random))
->>>>>>> 172e2735
+
 
     if q is not None:
         q.put(m_scores)
