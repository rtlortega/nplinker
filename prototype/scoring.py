--- conflicted
+++ resolved
@@ -1,5 +1,8 @@
-<<<<<<< HEAD
 import scipy.stats
+import multiprocessing, time
+
+import psutil
+import numpy as np
 
 
 def compute_all_scores(spectra_list,gcf_list,strain_list,scoring_function,do_random = True, inv=False):
@@ -10,11 +13,6 @@
     else:
         best = 0
         best_random = 0
-=======
-import multiprocessing, time
-
-import psutil
-import numpy as np
 
 def compute_all_scores_multi(spectra_list, gcf_list, strain_list, scoring_function, do_random=True, cpus=8):
     # TODO get num CPUs available from psutil
@@ -55,7 +53,6 @@
     if cpu_aff is not None:
         psutil.Process().cpu_affinity([cpu_aff])
 
->>>>>>> 70a2bccc
     for i,spectrum in enumerate(spectra_list):
         m_scores[spectrum] = {}
         if i % 100 == 0:
@@ -67,33 +64,24 @@
             else:
                 s_random = None
             m_scores[spectrum][gcf] = (s,s_random,metadata)
-<<<<<<< HEAD
             if not inv:
                 if s > best:
                     best = s
-                    print "Best: ",best
+                    print(("Best: ",best))
                 if s_random > best_random:
                     best_random = s_random
-                    print "Best random: ",best_random
+                    print(("Best random: ",best_random))
             else:
                 if s < best:
                     best = s
-                    print "Best: ",best
+                    print(("Best: ",best))
                 if s_random < best_random:
                     best_random = s_random
-                    print "Best random: ",best_random
-=======
-            if s > best:
-                best = s
-                print(("Best: ",best))
-            if s_random > best_random:
-                best_random = s_random
-                print(("Best random: ",best_random))
+                    print(("Best random: ",best_random))
 
     if q is not None:
         q.put(m_scores)
 
->>>>>>> 70a2bccc
     return m_scores
 
 def metcalf_scoring(spectral_like,gcf_like,strains,both = 10,met_not_gcf = -10,gcf_not_met = 0,neither = 1):
@@ -191,8 +179,7 @@
                 if m:
                     metadata = m
                     total_score += int(score)
-<<<<<<< HEAD
-                    print m
+                    print(m)
     return total_score,metadata
 
 
@@ -217,7 +204,3 @@
                     p *= (1 - aa_prob)
 
     return p
-=======
-                    print(m)
-    return total_score,metadata
->>>>>>> 70a2bccc
